--- conflicted
+++ resolved
@@ -1,11 +1,6 @@
-<<<<<<< HEAD
-import itertools as it
-from argparse import ArgumentParser
-=======
 import argparse
 from pathlib import Path
 import tempfile
->>>>>>> 8ffd7654
 from functools import partial
 from typing import overload
 import logging
@@ -89,18 +84,9 @@
 
 
 def create_afni_json(
-<<<<<<< HEAD
     table: pl.DataFrame, subject: str, out_dir: PathT
-) -> dict[str, str]:
-    """Query a unique table (e.g. sub, ses, run, etc.) for specific files.
-
-    NOTE: Need to fix out_dir to set to proper path.
-    """
-=======
-    unique_table: pl.DataFrame, out_dir: PathT
 ) -> models.UVARS:
     """Query a unique table (e.g. sub, ses, run, etc.) for specific files."""
->>>>>>> 8ffd7654
 
     def _create_ss_review_dset(repetitions: int, out_dir: PathT) -> str:
         """Create out.ss_review.FT.txt with the number of TRs per run as needed."""
@@ -155,30 +141,32 @@
     return models.UVARS(**afni_json)
 
 
-def create_figures(df: pl.DataFrame, dst: Path):
+def create_figures(table: pl.DataFrame, dst: Path):
+    if not dst.exists():
+        dst.mkdir(parents=True)
     with tempfile.TemporaryDirectory() as tmpd:
         with tempfile.NamedTemporaryFile(suffix=".json", dir=tmpd) as uvars_f:
             uvars_path = Path(uvars_f.name)
-            uvars = create_afni_json(df, Path(tmpd))
-
-            uvars_path.write_text(uvars.model_dump_json(exclude_none=True))
-            with tempfile.TemporaryDirectory() as sub_dir:
-                afni.apqc_make_tcsh_py(
-                    uvar_json=str(uvars_path),
-                    review_style="pythonic",
-                    subj_dir=sub_dir,
+            for subject in table["sub"].unique().sort().to_list():
+                uvars = create_afni_json(
+                    table=table, subject=subject, out_dir=dst
                 )
-                figures_dir = dst / uvars.figures_dir
-                if not figures_dir.exists():
-                    figures_dir.mkdir(parents=True)
-                for jpg in Path(sub_dir).rglob("*jpg"):
-                    jpg.rename(figures_dir / jpg.name)
+                uvars_path.write_text(uvars.model_dump_json(exclude_none=True))
+                with tempfile.TemporaryDirectory() as sub_dir:
+                    afni.apqc_make_tcsh_py(
+                        uvar_json=str(uvars_path),
+                        review_style="pythonic",
+                        subj_dir=sub_dir,
+                    )
+                    figures_dir = dst / uvars.figures_dir
+                    if not figures_dir.exists():
+                        figures_dir.mkdir(parents=True)
+                    for jpg in Path(sub_dir).rglob("*jpg"):
+                        jpg.rename(figures_dir / jpg.name)
 
 
 def _main(
-    bids_dir: PathT,
-    out_dir: Path,
-    include: str | list[str] | None = None,
+    bids_dir: PathT, out_dir: Path, include: str | list[str] | None = None
 ) -> None:
     table = load_dataset(ds_path=bids_dir, subjects=include)
     create_figures(table, dst=out_dir)
@@ -193,10 +181,10 @@
         description="Convert bids dataset for json for AFNI qc",
     )
     parser.add_argument(
-        "bids_dir", action="store", type=str, help="Path to BIDS dataset."
+        "bids_dir", action="store", type=Path, help="Path to BIDS dataset."
     )
     parser.add_argument(
-        "out_dir", action="store", type=str, help="Path to BIDS dataset."
+        "out_dir", action="store", type=Path, help="Path to BIDS dataset."
     )
     parser.add_argument(
         "--include",
@@ -209,18 +197,6 @@
     args = parser.parse_args()
     _main(args.bids_dir, out_dir=args.out_dir, include=args.include)
 
-<<<<<<< HEAD
-    # Main processing
-    table = load_dataset(ds_path=args.bids_dir, subjects=args.include)
-
-    for subject in table["sub"].unique().sort().to_list():
-        afni_json = create_afni_json(
-            table=table, subject=subject, out_dir=as_path(args.bids_dir)
-        )
-
-        # NIWRAP STUFF WOULD GO HERE
-=======
 
 if __name__ == "__main__":
-    main()
->>>>>>> 8ffd7654
+    main()